--- conflicted
+++ resolved
@@ -72,26 +72,14 @@
             echo "Waiting for MongoDB..."
             sleep 1
           done
-<<<<<<< HEAD
+
           
           sleep 5
-=======
-
->>>>>>> 845a5fe6
           echo "All services are up!"
         
       - name: Run tests
         run: go test -v -race -coverprofile=coverage.txt -covermode=atomic ./...
 
-<<<<<<< HEAD
-=======
-      - name: Upload results to Codecov
-        uses: codecov/codecov-action@v5
-        with:
-          token: ${{ secrets.CODECOV_TOKEN }}
-          slug: retail-ai-inc/sync
-
->>>>>>> 845a5fe6
       - name: Tear down Docker Compose
         if: always()
         run: |
