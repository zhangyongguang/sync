# Sync

Synchronize Production NOSQL and SQL data to Standalone instances for Data scientists or other purposes. A **Go-based** tool to synchronize MongoDB or SQL data from a **MongoDB replica set** or **sharded cluster** or production SQL instance to a **standalone instance**, supports initial and incremental synchronization with change stream monitoring.

> [!NOTE]
<<<<<<< HEAD
> Sync is now supporting MongoDB, MySQL, PostgreSQL, MariaDB, and Redis. Next, `Sync` will support Elasticsearch.
=======
> Sync is now supporting MongoDB, MySQl, PostgreSQL and MariaDB. Next `Sync` will support Redis and Elasticsearch.
>>>>>>> 845a5fe6

## What is the problem
Let’s assume you have a mid to big-size SaaS platform or service with multiple tech teams and stakeholders. Different teams have different requirements for analyzing the production data independently. However, the tech team doesn’t want to allow all these stakeholders direct access to the production databases due to security and stability issues.

## A simple one-way solution
Create standalone databases outside of your production database servers with the same name as production and sync the production data of the specific tables or collections to the standalone database. **Sync** will do this for you.

## Supported Databases

- MongoDB (Sharded clusters, Replica sets)
- MySQL
- MariaDB 
<<<<<<< HEAD
- PostgreSQL (PostgreSQL version 10+ with logical replication enabled)
- Redis (Standalone, Sentinel; does not support cluster mode)
=======
- PostgreSQL (PostgreSQL version 10+、Enable logical replication)
>>>>>>> 845a5fe6

## High Level Design Diagram

### MongoDB sync (usual)
![image](https://github.com/user-attachments/assets/f600c3ae-a6bf-4d64-9a7b-6715456a146b)

### MongoDB sync (shard or replica set)

![image](https://github.com/user-attachments/assets/82cd3811-44bf-4d44-8ac8-9f32aace7a83)

### MySQL or MariaDB

![image](https://github.com/user-attachments/assets/65b23a4c-56db-4833-89a1-0f802af878bd)

### Grafana Integration (temporary transition phase)
![image](https://github.com/user-attachments/assets/cdc8e57b-8aa4-4386-8aa8-de5028698fd0)


## Features

- **Initial Sync**:
  - MongoDB: Bulk synchronization of data from the MongoDB cluster or MongoDB replica set to the standalone MongoDB instance.
  - MySQL/MariaDB: Initial synchronization using batch inserts (default batch size: 100 rows) from the source to the target if the target table is empty.
  - PostgreSQL: Initial synchronization using batch inserts (default batch size: 100 rows) from the source to the target using logical replication slots and the pgoutput plugin.
<<<<<<< HEAD
  - Redis: Supports full data synchronization for standalone Redis and Sentinel setups using Redis Streams and Keyspace Notifications.
- **Change Stream & Incremental Updates**:
  - MongoDB: Watches for real-time changes (insert, update, replace, delete) in the cluster's collections and reflects them in the standalone instance.
  - MySQL/MariaDB: Uses binlog replication events to capture and apply incremental changes to the target.
  - PostgreSQL: Uses WAL (Write-Ahead Log) with the pgoutput plugin to capture and apply incremental changes to the target.
  - Redis: Uses Redis Streams and Keyspace Notifications to capture and sync incremental changes in real-time.
=======
- **Change Stream & Binlog Monitoring**:
  - MongoDB: Watches for real-time changes (insert, update, replace, delete) in the cluster's collections and reflects them in the standalone instance.
  - MySQL/MariaDB: Uses binlog replication events to capture and apply incremental changes to the target.
  - PostgreSQL: Uses WAL (Write-Ahead Log) with the pgoutput plugin to capture and apply incremental changes to the target.
>>>>>>> 845a5fe6
- **Batch Processing & Concurrency**:  
  Handles synchronization in batches for optimized performance and supports parallel synchronization for multiple collections/tables.
- **Restart Resilience**: 
  Stores MongoDB resume tokens, MySQL binlog positions, PostgreSQL replication positions, and Redis stream offsets in configurable state files, allowing the tool to resume synchronization from the last known position after a restart.
  - **Note for Redis**: Redis does not support resuming from the last state after a sync interruption. If `Sync` is interrupted or crashes, it will restart the synchronization process by executing the initial sync method to retrieve all keys and sync them to the target database. This is due to limitations in Redis Streams and Keyspace Notifications, which do not provide a built-in mechanism to persist and resume stream offsets across restarts. As a result, the tool cannot accurately determine the last synced state and must perform a full resync to ensure data consistency.
- **Grafana Integration**:
  - For data visualization, this tool integrates with **Grafana** using data from **GCP Logging** and **GCP BigQuery**.
  - When **`enable_table_row_count_monitoring`** is enabled, the tool records data changes, including table row counts, in **GCP Logging**.
  - These logs are then forwarded via **Log Router** to **GCP BigQuery**.<br>Finally, **Grafana** is used to visualize this data, providing users with insights into the synchronization process.
  - This integration is part of a temporary transition phase, and future development will focus on using a more flexible database solution for direct display and synchronization.

## Prerequisites
- For MongoDB sources:
  - A source MongoDB cluster (replica set or sharded cluster) with MongoDB version >= 4.0.
  - A target standalone MongoDB instance with write permissions.
- For MySQL/MariaDB sources:
  - A MySQL or MariaDB instance with binlog enabled (ROW or MIXED format recommended) and a user with replication privileges.
  - A target MySQL or MariaDB instance with write permissions.
- For PostgreSQL sources:
  - A PostgreSQL instance with logical replication enabled and a replication slot created.
  - A target PostgreSQL instance with write permissions.
- For Redis sources:
  - Redis standalone or Sentinel setup with Redis version >= 5.0.
  - Redis Streams and Keyspace Notifications enabled.
  - A target Redis instance with write permissions.

## Quick start

This is a demo for macOS on amd64. For other operating systems and architectures, you need to replace the download link with the appropriate binary URL for your system.
```
curl -L -o sync.tar.gz https://github.com/retail-ai-inc/sync/releases/download/v2.0.1/sync_2.0.1_darwin_amd64.tar.gz
tar -xzf sync.tar.gz
# Edit configs/config.yaml to replace the placeholders with your instance details.
./sync
```

## Installation(For development)

```
# 1. Clone the repository:
git clone https://github.com/retail-ai-inc/sync.git
cd sync

# 2. Install dependencies
go mod tidy

# 3. Build the binary
# Edit configs/config.yaml to replace the placeholders with your instance details.
go build -o sync cmd/sync/main.go

# 4. Build the Docker image
docker build -t sync .
docker run -v $(pwd)/configs/config.yaml:/app/configs/config.yaml sync
```

### Configuration File: config.yaml

The `config.yaml` defines multiple sync tasks. Each sync task specifies:
- **Multi Mappings Config**: Sync supports multiple mappings per source, allowing you to replicate data from multiple databases or schemas to one or more target databases/schemas simultaneously.
- **Type of Source** (`mongodb`, `mysql`, `mariadb`, `postgresql`).
- **Source and Target Connection Strings**.
- **Database/Table or Collection Mappings**.
- **enable_table_row_count_monitoring**:  
  Enables tracking of row counts for tables, providing insights into data growth and consistency.
- **State File Paths for Resume Tokens or Binlog Positions**:  
  Supports **resume functionality**, allowing the sync to continue from the last state after interruptions, ensuring data consistency.
  - **MongoDB**: `mongodb_resume_token_path` specifies the file path where the MongoDB resume token is stored.
  - **MySQL/MariaDB**: `mysql_position_path` specifies the file path where the MySQL/MariaDB binlog position is stored.
  - **PostgreSQL**: `pg_replication_slot` and `pg_plugin` specify the replication slot and plugin used for capturing WAL changes.

#### Example `config.yaml`

```yaml
enable_table_row_count_monitoring: true
log_level: "info"  # Optional values: "debug", "info", "warn", "error", "fatal", "panic"

sync_configs:
  - type: "mongodb"
    enable: true
    source_connection: "mongodb://localhost:27017"
    target_connection: "mongodb://localhost:27017"
    mongodb_resume_token_path: "/tmp/state/mongodb_resume_token"
    mappings:
      - source_database: "source_db"
        target_database: "target_db"
        tables:
          - source_table: "users"
            target_table: "users"

  - type: "mysql"
    enable: true
    source_connection: "root:root@tcp(localhost:3306)/source_db"
    target_connection: "root:root@tcp(localhost:3306)/target_db"
    mysql_position_path: "/tmp/state/mysql_position"
    mappings:
      - source_database: "source_db"
        target_database: "target_db"
        tables:
          - source_table: "users"
            target_table: "users"

  - type: "mariadb"
    enable: true
    source_connection: "root:root@tcp(localhost:3307)/source_db"
    target_connection: "root:root@tcp(localhost:3307)/target_db"
    mysql_position_path: "/tmp/state/mariadb_position"
    mappings:
      - source_database: "source_db"
        target_database: "target_db"
        tables:
          - source_table: "users"
            target_table: "users"

  - type: "postgresql"
    enable: true
    source_connection: "postgres://root:root@localhost:5432/source_db?sslmode=disable"
    target_connection: "postgres://root:root@localhost:5432/target_db?sslmode=disable"
    pg_position_path: "/tmp/state/pg_position"
    pg_replication_slot: "sync_slot"
    pg_plugin: "pgoutput"
    pg_publication_names: "mypub"
<<<<<<< HEAD
    mappings:
      - source_database: "source_db"
        source_schema: "public"
        target_database: "target_db"
        target_schema: "public"
        tables:
          - source_table: "users"
            target_table: "users"

  - type: "redis"
    enable: true
    source_connection: "redis://localhost:6379/0"
    target_connection: "redis://localhost:6379/1"
    redis_position_path: "/tmp/state/redis_position"
    mappings:
      - source_database: "db0"
        target_database: "db1"
        tables:
          - source_table: "source_stream"  # Redis Stream Name
            target_table: "" 
=======
    mappings:
      - source_database: "source_db"
        source_schema: "public"
        target_database: "target_db"
        target_schema: "public"
        tables:
          - source_table: "users"
            target_table: "users"
>>>>>>> 845a5fe6
```

## Real-Time Synchronization

- MongoDB: Uses Change Streams from replica sets or sharded clusters for incremental updates.
- MySQL/MariaDB: Uses binlog replication to apply incremental changes to the target.
- PostgreSQL: Uses WAL (Write-Ahead Log) with the pgoutput plugin to apply incremental changes to the target.
<<<<<<< HEAD
- Redis: Uses Redis Streams and Keyspace Notifications to sync changes in real-time.
  - **Note for Redis**: If `Sync` is interrupted, Redis will restart the synchronization process with an initial sync of all keys to the target. This ensures data consistency but may increase synchronization time after interruptions.
=======
>>>>>>> 845a5fe6

On the restart, the tool resumes from the stored state (resume token for MongoDB, binlog position for MySQL/MariaDB, replication slot for PostgreSQL).

## Availability  

- MongoDB: MongoDB Change Streams require a replica set or sharded cluster. See [Convert Standalone to Replica Set](https://www.mongodb.com/docs/manual/tutorial/convert-standalone-to-replica-set/).
- MySQL/MariaDB: MySQL/MariaDB binlog-based incremental sync requires ROW or MIXED binlog format for proper event capturing.
<<<<<<< HEAD
- PostgreSQL: PostgreSQL incremental sync requires logical replication enabled with a replication slot.
- Redis: Redis sync supports standalone and Sentinel setups but does not support Redis Cluster mode. Redis does not support resuming from the last synced state after a crash or interruption.
=======
- PostgreSQL incremental sync requires logical replication enabled with a replication slot.
>>>>>>> 845a5fe6

## Contributing

We encourage all contributions to this repository! Please fork the repository or open an issue, make changes, and submit a pull request.
Note: All interactions here should conform to the [Code of Conduct](https://github.com/retail-ai-inc/sync/blob/main/CODE_OF_CONDUCT.md).

## Give a Star! ⭐

If you like or are using this project, please give it a **star**. Thanks!<|MERGE_RESOLUTION|>--- conflicted
+++ resolved
@@ -3,11 +3,7 @@
 Synchronize Production NOSQL and SQL data to Standalone instances for Data scientists or other purposes. A **Go-based** tool to synchronize MongoDB or SQL data from a **MongoDB replica set** or **sharded cluster** or production SQL instance to a **standalone instance**, supports initial and incremental synchronization with change stream monitoring.
 
 > [!NOTE]
-<<<<<<< HEAD
-> Sync is now supporting MongoDB, MySQL, PostgreSQL, MariaDB, and Redis. Next, `Sync` will support Elasticsearch.
-=======
-> Sync is now supporting MongoDB, MySQl, PostgreSQL and MariaDB. Next `Sync` will support Redis and Elasticsearch.
->>>>>>> 845a5fe6
+Sync is now supporting MongoDB, MySQL, PostgreSQL, MariaDB, and Redis. Next, `Sync` will support Elasticsearch.
 
 ## What is the problem
 Let’s assume you have a mid to big-size SaaS platform or service with multiple tech teams and stakeholders. Different teams have different requirements for analyzing the production data independently. However, the tech team doesn’t want to allow all these stakeholders direct access to the production databases due to security and stability issues.
@@ -20,12 +16,8 @@
 - MongoDB (Sharded clusters, Replica sets)
 - MySQL
 - MariaDB 
-<<<<<<< HEAD
 - PostgreSQL (PostgreSQL version 10+ with logical replication enabled)
 - Redis (Standalone, Sentinel; does not support cluster mode)
-=======
-- PostgreSQL (PostgreSQL version 10+、Enable logical replication)
->>>>>>> 845a5fe6
 
 ## High Level Design Diagram
 
@@ -50,19 +42,13 @@
   - MongoDB: Bulk synchronization of data from the MongoDB cluster or MongoDB replica set to the standalone MongoDB instance.
   - MySQL/MariaDB: Initial synchronization using batch inserts (default batch size: 100 rows) from the source to the target if the target table is empty.
   - PostgreSQL: Initial synchronization using batch inserts (default batch size: 100 rows) from the source to the target using logical replication slots and the pgoutput plugin.
-<<<<<<< HEAD
   - Redis: Supports full data synchronization for standalone Redis and Sentinel setups using Redis Streams and Keyspace Notifications.
 - **Change Stream & Incremental Updates**:
   - MongoDB: Watches for real-time changes (insert, update, replace, delete) in the cluster's collections and reflects them in the standalone instance.
   - MySQL/MariaDB: Uses binlog replication events to capture and apply incremental changes to the target.
   - PostgreSQL: Uses WAL (Write-Ahead Log) with the pgoutput plugin to capture and apply incremental changes to the target.
   - Redis: Uses Redis Streams and Keyspace Notifications to capture and sync incremental changes in real-time.
-=======
-- **Change Stream & Binlog Monitoring**:
-  - MongoDB: Watches for real-time changes (insert, update, replace, delete) in the cluster's collections and reflects them in the standalone instance.
-  - MySQL/MariaDB: Uses binlog replication events to capture and apply incremental changes to the target.
-  - PostgreSQL: Uses WAL (Write-Ahead Log) with the pgoutput plugin to capture and apply incremental changes to the target.
->>>>>>> 845a5fe6
+
 - **Batch Processing & Concurrency**:  
   Handles synchronization in batches for optimized performance and supports parallel synchronization for multiple collections/tables.
 - **Restart Resilience**: 
@@ -184,7 +170,6 @@
     pg_replication_slot: "sync_slot"
     pg_plugin: "pgoutput"
     pg_publication_names: "mypub"
-<<<<<<< HEAD
     mappings:
       - source_database: "source_db"
         source_schema: "public"
@@ -205,16 +190,7 @@
         tables:
           - source_table: "source_stream"  # Redis Stream Name
             target_table: "" 
-=======
-    mappings:
-      - source_database: "source_db"
-        source_schema: "public"
-        target_database: "target_db"
-        target_schema: "public"
-        tables:
-          - source_table: "users"
-            target_table: "users"
->>>>>>> 845a5fe6
+
 ```
 
 ## Real-Time Synchronization
@@ -222,11 +198,8 @@
 - MongoDB: Uses Change Streams from replica sets or sharded clusters for incremental updates.
 - MySQL/MariaDB: Uses binlog replication to apply incremental changes to the target.
 - PostgreSQL: Uses WAL (Write-Ahead Log) with the pgoutput plugin to apply incremental changes to the target.
-<<<<<<< HEAD
 - Redis: Uses Redis Streams and Keyspace Notifications to sync changes in real-time.
   - **Note for Redis**: If `Sync` is interrupted, Redis will restart the synchronization process with an initial sync of all keys to the target. This ensures data consistency but may increase synchronization time after interruptions.
-=======
->>>>>>> 845a5fe6
 
 On the restart, the tool resumes from the stored state (resume token for MongoDB, binlog position for MySQL/MariaDB, replication slot for PostgreSQL).
 
@@ -234,12 +207,8 @@
 
 - MongoDB: MongoDB Change Streams require a replica set or sharded cluster. See [Convert Standalone to Replica Set](https://www.mongodb.com/docs/manual/tutorial/convert-standalone-to-replica-set/).
 - MySQL/MariaDB: MySQL/MariaDB binlog-based incremental sync requires ROW or MIXED binlog format for proper event capturing.
-<<<<<<< HEAD
 - PostgreSQL: PostgreSQL incremental sync requires logical replication enabled with a replication slot.
 - Redis: Redis sync supports standalone and Sentinel setups but does not support Redis Cluster mode. Redis does not support resuming from the last synced state after a crash or interruption.
-=======
-- PostgreSQL incremental sync requires logical replication enabled with a replication slot.
->>>>>>> 845a5fe6
 
 ## Contributing
 
